# Copyright 2024 Bytedance Ltd. and/or its affiliates
#
# Licensed under the Apache License, Version 2.0 (the "License");
# you may not use this file except in compliance with the License.
# You may obtain a copy of the License at
#
#     http://www.apache.org/licenses/LICENSE-2.0
#
# Unless required by applicable law or agreed to in writing, software
# distributed under the License is distributed on an "AS IS" BASIS,
# WITHOUT WARRANTIES OR CONDITIONS OF ANY KIND, either express or implied.
# See the License for the specific language governing permissions and
# limitations under the License.
"""
Note that we don't combine the main with ray_trainer as ray_trainer is used by other main.
"""
from verl.trainer.ppo.ray_trainer import RayPPOTrainer

import os
import ray
import hydra


def get_custom_reward_fn(config):
    import importlib.util, os

    reward_fn_config = config.get("custom_reward_function") or {}
    file_path = reward_fn_config.get("path")
    if not file_path:
        return None

    if not os.path.exists(file_path):
        raise FileNotFoundError(f"Reward function file '{file_path}' not found.")

    spec = importlib.util.spec_from_file_location("custom_module", file_path)
    module = importlib.util.module_from_spec(spec)
    try:
        spec.loader.exec_module(module)
    except Exception as e:
        raise RuntimeError(f"Error loading module from '{file_path}': {e}")

    function_name = reward_fn_config.get("name")

    if not hasattr(module, function_name):
        raise AttributeError(f"Reward function '{function_name}' not found in '{file_path}'.")

    print(f"using customized reward function '{function_name}' from '{file_path}'")

    return getattr(module, function_name)


@hydra.main(config_path='config', config_name='ppo_trainer', version_base=None)
def main(config):
    run_ppo(config)


def run_ppo(config) -> None:
    # TODO(linjunrong.ocss884): this ENV is left for resolving SGLang conflict with ray devices
    # isolation, will solve in the future
    os.environ["ENSURE_CUDA_VISIBLE_DEVICES"] = os.environ.get('CUDA_VISIBLE_DEVICES', '')
    if not ray.is_initialized():
        # this is for local ray cluster
        ray.init(runtime_env={
            'env_vars': {
                'TOKENIZERS_PARALLELISM': 'true',
                'NCCL_DEBUG': 'WARN',
                'VLLM_LOGGING_LEVEL': 'WARN'
            }
        })

    runner = TaskRunner.remote()
    ray.get(runner.run.remote(config))


@ray.remote(num_cpus=1)  # please make sure main_task is not scheduled on head
class TaskRunner:

    def run(self, config):
        from verl.utils.fs import copy_to_local
        # print initial config
        from pprint import pprint
        from omegaconf import OmegaConf
        pprint(OmegaConf.to_container(config, resolve=True))  # resolve=True will eval symbol values
        OmegaConf.resolve(config)

        # download the checkpoint from hdfs
        local_path = copy_to_local(config.actor_rollout_ref.model.path)

        # instantiate tokenizer
        from verl.utils import hf_tokenizer, hf_processor
        tokenizer = hf_tokenizer(local_path)
        processor = hf_processor(local_path, use_fast=True)  # used for multimodal LLM, could be none

        # define worker classes
        if config.actor_rollout_ref.actor.strategy == 'fsdp':
            assert config.actor_rollout_ref.actor.strategy == config.critic.strategy
            from verl.workers.fsdp_workers import ActorRolloutRefWorker, CriticWorker
            from verl.single_controller.ray import RayWorkerGroup
            ray_worker_group_cls = RayWorkerGroup

        elif config.actor_rollout_ref.actor.strategy == 'megatron':
            assert config.actor_rollout_ref.actor.strategy == config.critic.strategy
            from verl.workers.megatron_workers import ActorRolloutRefWorker, CriticWorker
            from verl.single_controller.ray.megatron import NVMegatronRayWorkerGroup
            ray_worker_group_cls = NVMegatronRayWorkerGroup

        else:
            raise NotImplementedError

        from verl.trainer.ppo.ray_trainer import ResourcePoolManager, Role

        role_worker_mapping = {
            Role.ActorRollout: ray.remote(ActorRolloutRefWorker),
            Role.Critic: ray.remote(CriticWorker),
            Role.RefPolicy: ray.remote(ActorRolloutRefWorker)
        }

        global_pool_id = 'global_pool'
        resource_pool_spec = {
            global_pool_id: [config.trainer.n_gpus_per_node] * config.trainer.nnodes,
        }
        mapping = {
            Role.ActorRollout: global_pool_id,
            Role.Critic: global_pool_id,
            Role.RefPolicy: global_pool_id,
        }

        # we should adopt a multi-source reward function here
        # - for rule-based rm, we directly call a reward score
        # - for model-based rm, we call a model
        # - for code related prompt, we send to a sandbox if there are test cases
        # - finally, we combine all the rewards together
        # - The reward type depends on the tag of the data
        if config.reward_model.enable:
            if config.reward_model.strategy == 'fsdp':
                from verl.workers.fsdp_workers import RewardModelWorker
            elif config.reward_model.strategy == 'megatron':
                from verl.workers.megatron_workers import RewardModelWorker
            else:
                raise NotImplementedError
            role_worker_mapping[Role.RewardModel] = ray.remote(RewardModelWorker)
            mapping[Role.RewardModel] = global_pool_id

        reward_manager_name = config.reward_model.get("reward_manager", "naive")
        if reward_manager_name == 'naive':
            from verl.workers.reward_manager import NaiveRewardManager
            reward_manager_cls = NaiveRewardManager
        elif reward_manager_name == 'prime':
            from verl.workers.reward_manager import PrimeRewardManager
            reward_manager_cls = PrimeRewardManager
        else:
            raise NotImplementedError
<<<<<<< HEAD
        role_worker_mapping[Role.RewardModel] = ray.remote(RewardModelWorker)
        mapping[Role.RewardModel] = global_pool_id

    reward_manager_name = config.reward_model.get("reward_manager", "naive")
    if reward_manager_name == 'naive':
        from verl.workers.reward_manager import NaiveRewardManager
        reward_manager_cls = NaiveRewardManager
    elif reward_manager_name == 'prime':
        from verl.workers.reward_manager import PrimeRewardManager
        reward_manager_cls = PrimeRewardManager
    else:
        raise NotImplementedError

    compute_score = get_custom_reward_fn(config)
    reward_fn = reward_manager_cls(tokenizer=tokenizer,
                                   num_examine=0,
                                   compute_score=compute_score,
                                   reward_fn_key=config.data.reward_fn_key,
                                   max_resp_len=config.data.max_response_length,
                                   overlong_buffer_cfg=config.custom_reward_function.overlong_buffer)

    # Note that we always use function-based RM for validation
    val_reward_fn = reward_manager_cls(tokenizer=tokenizer,
                                       num_examine=1,
                                       compute_score=compute_score,
                                       reward_fn_key=config.data.reward_fn_key,
                                       max_resp_len=config.data.max_response_length,
                                       overlong_buffer_cfg=config.custom_reward_function.overlong_buffer)

    resource_pool_manager = ResourcePoolManager(resource_pool_spec=resource_pool_spec, mapping=mapping)

    trainer = RayPPOTrainer(config=config,
                            tokenizer=tokenizer,
                            processor=processor,
                            role_worker_mapping=role_worker_mapping,
                            resource_pool_manager=resource_pool_manager,
                            ray_worker_group_cls=ray_worker_group_cls,
                            reward_fn=reward_fn,
                            val_reward_fn=val_reward_fn)
    trainer.init_workers()
    trainer.fit()
=======

        compute_score = get_custom_reward_fn(config)
        reward_fn = reward_manager_cls(tokenizer=tokenizer, num_examine=0, compute_score=compute_score)

        # Note that we always use function-based RM for validation
        val_reward_fn = reward_manager_cls(tokenizer=tokenizer, num_examine=1, compute_score=compute_score)

        resource_pool_manager = ResourcePoolManager(resource_pool_spec=resource_pool_spec, mapping=mapping)

        trainer = RayPPOTrainer(config=config,
                                tokenizer=tokenizer,
                                processor=processor,
                                role_worker_mapping=role_worker_mapping,
                                resource_pool_manager=resource_pool_manager,
                                ray_worker_group_cls=ray_worker_group_cls,
                                reward_fn=reward_fn,
                                val_reward_fn=val_reward_fn)
        trainer.init_workers()
        trainer.fit()
>>>>>>> 36c10bff


if __name__ == '__main__':
    main()<|MERGE_RESOLUTION|>--- conflicted
+++ resolved
@@ -150,56 +150,22 @@
             reward_manager_cls = PrimeRewardManager
         else:
             raise NotImplementedError
-<<<<<<< HEAD
-        role_worker_mapping[Role.RewardModel] = ray.remote(RewardModelWorker)
-        mapping[Role.RewardModel] = global_pool_id
-
-    reward_manager_name = config.reward_model.get("reward_manager", "naive")
-    if reward_manager_name == 'naive':
-        from verl.workers.reward_manager import NaiveRewardManager
-        reward_manager_cls = NaiveRewardManager
-    elif reward_manager_name == 'prime':
-        from verl.workers.reward_manager import PrimeRewardManager
-        reward_manager_cls = PrimeRewardManager
-    else:
-        raise NotImplementedError
-
-    compute_score = get_custom_reward_fn(config)
-    reward_fn = reward_manager_cls(tokenizer=tokenizer,
-                                   num_examine=0,
-                                   compute_score=compute_score,
-                                   reward_fn_key=config.data.reward_fn_key,
-                                   max_resp_len=config.data.max_response_length,
-                                   overlong_buffer_cfg=config.custom_reward_function.overlong_buffer)
-
-    # Note that we always use function-based RM for validation
-    val_reward_fn = reward_manager_cls(tokenizer=tokenizer,
-                                       num_examine=1,
-                                       compute_score=compute_score,
-                                       reward_fn_key=config.data.reward_fn_key,
-                                       max_resp_len=config.data.max_response_length,
-                                       overlong_buffer_cfg=config.custom_reward_function.overlong_buffer)
-
-    resource_pool_manager = ResourcePoolManager(resource_pool_spec=resource_pool_spec, mapping=mapping)
-
-    trainer = RayPPOTrainer(config=config,
-                            tokenizer=tokenizer,
-                            processor=processor,
-                            role_worker_mapping=role_worker_mapping,
-                            resource_pool_manager=resource_pool_manager,
-                            ray_worker_group_cls=ray_worker_group_cls,
-                            reward_fn=reward_fn,
-                            val_reward_fn=val_reward_fn)
-    trainer.init_workers()
-    trainer.fit()
-=======
 
         compute_score = get_custom_reward_fn(config)
-        reward_fn = reward_manager_cls(tokenizer=tokenizer, num_examine=0, compute_score=compute_score)
+        reward_fn = reward_manager_cls(tokenizer=tokenizer,
+                                    num_examine=0,
+                                    compute_score=compute_score,
+                                    reward_fn_key=config.data.reward_fn_key,
+                                    max_resp_len=config.data.max_response_length,
+                                    overlong_buffer_cfg=config.custom_reward_function.overlong_buffer)
 
         # Note that we always use function-based RM for validation
-        val_reward_fn = reward_manager_cls(tokenizer=tokenizer, num_examine=1, compute_score=compute_score)
-
+        val_reward_fn = reward_manager_cls(tokenizer=tokenizer,
+                                        num_examine=1,
+                                        compute_score=compute_score,
+                                        reward_fn_key=config.data.reward_fn_key,
+                                        max_resp_len=config.data.max_response_length,
+                                        overlong_buffer_cfg=config.custom_reward_function.overlong_buffer)
         resource_pool_manager = ResourcePoolManager(resource_pool_spec=resource_pool_spec, mapping=mapping)
 
         trainer = RayPPOTrainer(config=config,
@@ -212,7 +178,6 @@
                                 val_reward_fn=val_reward_fn)
         trainer.init_workers()
         trainer.fit()
->>>>>>> 36c10bff
 
 
 if __name__ == '__main__':
